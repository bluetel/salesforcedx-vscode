{
  "preview": true,
  "name": "salesforcedx-vscode-apex-debugger",
  "displayName": "Apex Debugger for Visual Studio Code",
  "description": "Provides debugging support for the Apex programming language",
  "qna": "https://github.com/forcedotcom/salesforcedx-vscode/issues",
  "icon": "images/icon.png",
  "galleryBanner": {
    "color": "#ECECEC",
    "theme": "light"
  },
  "version": "40.10.0",
  "publisher": "salesforce",
  "license": "BSD-3-Clause",
  "engines": {
    "vscode": "^1.15.0"
  },
  "categories": [
    "Debuggers"
  ],
  "dependencies": {
    "@salesforce/salesforcedx-apex-debugger": "^40.10.0"
  },
  "devDependencies": {
    "vscode": "1.1.4"
  },
  "extensionDependencies": [
<<<<<<< HEAD
    "salesforce.salesforcedx-vscode-apex",
    "salesforce.salesforcedx-vscode-core"
=======
    "salesforce.salesforcedx-vscode-apex"
>>>>>>> fb5b6054
  ],
  "scripts": {
    "vscode:prepublish": "npm prune --production",
    "vscode:package": "vsce package",
    "vscode:sha256": "node ../../scripts/generate-sha256.js >> ../../SHA256",
    "compile": "tsc -p ./",
    "lint": "tslint --project .",
    "watch": "tsc -watch -p .",
    "clean": "shx rm -rf node_modules && shx rm -rf out && shx rm -rf coverage && shx rm -rf .nyc_output",
    "postinstall": "node ./node_modules/vscode/bin/install"
  },
  "activationEvents": [
    "workspaceContains:sfdx-project.json",
    "sfdx.debug.provideInitialConfigurations"
  ],
  "main": "./out/src",
  "contributes": {
    "breakpoints": [
      {
        "language": "apex"
      }
    ],
    "debuggers": [
      {
        "type": "apex",
        "label": "Apex Debugger",
        "program": "./node_modules/@salesforce/salesforcedx-apex-debugger/out/src/adapter/apexDebug.js",
        "runtime": "node",
        "languages": [
          "apex"
        ],
        "configurationSnippets": [
          {
            "label": "%launch_snippet_label_text%",
            "description": "%launch_snippet_description_text%",
            "body": {
              "name": "%launch_snippet_name%",
              "type": "apex",
              "request": "launch",
              "userIdFilter": "",
              "requestTypeFilter": "",
              "entryPointFilter": "",
              "sfdxProject": "^\"\\${workspaceRoot}\""
            }
          }
        ],
        "configurationAttributes": {
          "launch": {
            "properties": {
              "required": [
                "sfdxProject"
              ],
              "userIdFilter": {
                "type": "string",
                "description": "%user_id_filter_text%",
                "default": ""
              },
              "requestTypeFilter": {
                "type": "string",
                "description": "%request_type_filter_text%",
                "default": ""
              },
              "entryPointFilter": {
                "type": "string",
                "description": "%entry_point_filter_text%",
                "default": ""
              },
              "sfdxProject": {
                "type": "string",
                "description": "%sfdx_project_text%",
                "default": "${workspaceRoot}"
              }
            }
          }
        },
        "initialConfigurations": "sfdx.debug.provideInitialConfigurations"
      }
    ]
  }
}<|MERGE_RESOLUTION|>--- conflicted
+++ resolved
@@ -15,9 +15,7 @@
   "engines": {
     "vscode": "^1.15.0"
   },
-  "categories": [
-    "Debuggers"
-  ],
+  "categories": ["Debuggers"],
   "dependencies": {
     "@salesforce/salesforcedx-apex-debugger": "^40.10.0"
   },
@@ -25,12 +23,8 @@
     "vscode": "1.1.4"
   },
   "extensionDependencies": [
-<<<<<<< HEAD
     "salesforce.salesforcedx-vscode-apex",
     "salesforce.salesforcedx-vscode-core"
-=======
-    "salesforce.salesforcedx-vscode-apex"
->>>>>>> fb5b6054
   ],
   "scripts": {
     "vscode:prepublish": "npm prune --production",
@@ -39,7 +33,8 @@
     "compile": "tsc -p ./",
     "lint": "tslint --project .",
     "watch": "tsc -watch -p .",
-    "clean": "shx rm -rf node_modules && shx rm -rf out && shx rm -rf coverage && shx rm -rf .nyc_output",
+    "clean":
+      "shx rm -rf node_modules && shx rm -rf out && shx rm -rf coverage && shx rm -rf .nyc_output",
     "postinstall": "node ./node_modules/vscode/bin/install"
   },
   "activationEvents": [
@@ -57,11 +52,10 @@
       {
         "type": "apex",
         "label": "Apex Debugger",
-        "program": "./node_modules/@salesforce/salesforcedx-apex-debugger/out/src/adapter/apexDebug.js",
+        "program":
+          "./node_modules/@salesforce/salesforcedx-apex-debugger/out/src/adapter/apexDebug.js",
         "runtime": "node",
-        "languages": [
-          "apex"
-        ],
+        "languages": ["apex"],
         "configurationSnippets": [
           {
             "label": "%launch_snippet_label_text%",
@@ -80,9 +74,7 @@
         "configurationAttributes": {
           "launch": {
             "properties": {
-              "required": [
-                "sfdxProject"
-              ],
+              "required": ["sfdxProject"],
               "userIdFilter": {
                 "type": "string",
                 "description": "%user_id_filter_text%",
